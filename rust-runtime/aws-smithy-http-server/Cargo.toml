--- conflicted
+++ resolved
@@ -29,13 +29,8 @@
 http = "0.2"
 http-body = "0.4"
 hyper = { version = "0.14.26", features = ["server", "http1", "http2", "tcp", "stream"] }
-<<<<<<< HEAD
-lambda_http = { version = "0.13.0", optional = true }
-mime = "0.3.4"
-=======
 lambda_http = { version = "0.8.0", optional = true }
 mime = "0.3.17"
->>>>>>> fd10a164
 nom = "7"
 once_cell = "1.13"
 pin-project-lite = "0.2"
